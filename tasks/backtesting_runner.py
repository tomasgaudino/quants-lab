--- conflicted
+++ resolved
@@ -13,13 +13,9 @@
 
 async def main():
     from core.task_base import TaskOrchestrator
-<<<<<<< HEAD
     from tasks.backtesting.macdmt_backtesting_task import MACDMTBacktestingTask
     from tasks.backtesting.macdmt_backtesting_task_fixed_pct import MACDMTBacktestingTaskFixedPCT
 
-=======
-    from tasks.backtesting.xtreet_backtesting_task import XtreetBacktestingTask
->>>>>>> b1bacb11
     orchestrator = TaskOrchestrator()
 
     timescale_config = {
@@ -43,21 +39,18 @@
         "backtesting_days": 7, 
         "connector_name": "binance_perpetual",
         "timescale_config": timescale_config,
-        "optuna_config": optuna_config
-
+        "optuna_config": optuna_config,
+        "selected_pairs": ['1000BONK-USDT', '1000PEPE-USDT', "HIGH-USDT"],
+        "trials_per_pair": 5
     }
 
-<<<<<<< HEAD
 
 
-    backtesting_task = MACDMTBacktestingTaskFixedPCT("Backtesting", timedelta(hours=12), config)
-    orchestrator.add_task(backtesting_task)
+    #backtesting_task = MACDMTBacktestingTaskFixedPCT("Backtesting", timedelta(hours=12), config)
+    #orchestrator.add_task(backtesting_task)
 
     
     backtesting_task = MACDMTBacktestingTask("Backtesting", timedelta(hours=12), config)
-=======
-    backtesting_task = XtreetBacktestingTask("Backtesting", timedelta(hours=12), config)
->>>>>>> b1bacb11
     orchestrator.add_task(backtesting_task)
 
     await orchestrator.run()
