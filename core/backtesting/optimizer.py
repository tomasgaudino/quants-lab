--- conflicted
+++ resolved
@@ -342,12 +342,7 @@
                 config=backtesting_config.config,
                 start=backtesting_config.start,
                 end=backtesting_config.end,
-<<<<<<< HEAD
-                backtesting_resolution='1s',
-                backtester=config_generator.backtester,
-=======
                 backtesting_resolution=self.resolution,
->>>>>>> b1bacb11
             )
             strategy_analysis = backtesting_result.results
 
